--- conflicted
+++ resolved
@@ -37,13 +37,10 @@
  unsigned bold;
 /// The number of points in the grid
  unsigned npoints;
-<<<<<<< HEAD
 /// Remember the neighbors that were used last time
  std::vector<unsigned> current_neigh; 
-=======
 /// Write the contents of the grid to the checkpoint file
-  bool checkpoint;
->>>>>>> 693578c5
+ bool checkpoint;
 /// The names of the various columns in the grid file
  std::vector<std::string> arg_names;
 /// The minimum and maximum in the grid stored as strings 
@@ -110,7 +107,6 @@
   double getCellVolume() const ;
 /// Get the value of the ith grid element 
   double getGridElement( const unsigned&, const unsigned& ) const ;
-<<<<<<< HEAD
 /// Get the numerical index for the box that contains a particular point
  unsigned getGridElementNumber( const std::vector<double>& x );
 /// Get the points neighboring a particular spline point
@@ -118,14 +114,12 @@
 /// Calculate the vector from the grid point to point x then normalize by grid spacing
 /// This is useful for interpolation
  void getFractionFromGridPoint( const unsigned& igrid, const std::vector<double>& x, std::vector<double>& dd );
-=======
 /// Use grid checkpointing
   void storeInCheckpoint();
 /// Write data to the checkpoint file
   void writeToCheckpoint( OFile& cfile );
 /// Read data from checkpoint file
   void readFromCheckpoint( IFile& cifile );
->>>>>>> 693578c5
 };
 
 inline
