/* +++++++++++++++++++++++++++++++++++++++++++++++++++++++++++++++++++++++++
   Copyright (c) 2014 The plumed team
   (see the PEOPLE file at the root of the distribution for a list of names)

   See http://www.plumed-code.org for more information.

   This file is part of plumed, version 2.

   plumed is free software: you can redistribute it and/or modify
   it under the terms of the GNU Lesser General Public License as published by
   the Free Software Foundation, either version 3 of the License, or
   (at your option) any later version.

   plumed is distributed in the hope that it will be useful,
   but WITHOUT ANY WARRANTY; without even the implied warranty of
   MERCHANTABILITY or FITNESS FOR A PARTICULAR PURPOSE.  See the
   GNU Lesser General Public License for more details.

   You should have received a copy of the GNU Lesser General Public License
   along with plumed.  If not, see <http://www.gnu.org/licenses/>.
+++++++++++++++++++++++++++++++++++++++++++++++++++++++++++++++++++++++++ */

#include "VesselRegister.h"
#include "Between.h"

namespace PLMD {
namespace vesselbase {

<<<<<<< HEAD
class Between : public FunctionVessel {
private:
  unsigned wnum;
  bool norm;
  std::vector<double> df;
  HistogramBead hist;
public:
  static void registerKeywords( Keywords& keys );
  static void reserveKeyword( Keywords& keys );
  Between( const VesselOptions& da );
  std::string function_description();
  bool calculate();
  void finish();
};

=======
>>>>>>> 961ed853
PLUMED_REGISTER_VESSEL(Between,"BETWEEN")

void Between::registerKeywords( Keywords& keys ){
  FunctionVessel::registerKeywords( keys );
  HistogramBead::registerKeywords( keys );
  keys.addFlag("NORM",false,"calculate the fraction of values rather than the number");
}

void Between::reserveKeyword( Keywords& keys ){
  keys.reserve("numbered","BETWEEN","calculate the number of values that are within a certain range. "
                                    "These quantities are calculated using kernel density estimation as described on "
                                    "\\ref histogrambead.",true); 
  keys.addOutputComponent("between","BETWEEN","the number/fraction of values within a certain range. This is calculated using one of the "
                                              "formula described in the description of the keyword so as to make it continuous. "
                                              "You can calculate this quantity multiple times using different parameters."); 
}

Between::Between( const VesselOptions& da ) :
FunctionVessel(da)
{ 
  wnum=getAction()->getIndexOfWeight();
  bool isPeriodic=getAction()->isPeriodic();
  double min, max; std::string str_min, str_max;
  if( isPeriodic ){
      getAction()->retrieveDomain( str_min, str_max );
      Tools::convert(str_min,min); Tools::convert(str_max,max);
  }

  parseFlag("NORM",norm); std::string errormsg; df.resize(2); 

  hist.set( getAllInput(),"",errormsg );
  if( !isPeriodic ) hist.isNotPeriodic();
  else hist.isPeriodic( min, max ); 
  if( errormsg.size()!=0 ) error( errormsg );
}

std::string Between::function_description(){
  if(norm) return "the fraction of values " + hist.description();
  return "the number of values " + hist.description();
}

bool Between::calculate(){
  double weight=getAction()->getElementValue(wnum);
  plumed_dbg_assert( weight>=getTolerance() );
  double val=getAction()->getElementValue(0);
  double dval, f = hist.calculate(val, dval);

  bool bigw=addValueUsingTolerance(1,weight);
  if( !bigw ) return false;

  double contr=weight*f;
  bool addval=addValueUsingTolerance(0,contr);
  if( addval ){
     getAction()->chainRuleForElementDerivatives( 0, 0, weight*dval, this );
     if(diffweight){
        getAction()->chainRuleForElementDerivatives( 0, wnum, f, this ); 
        if(norm) getAction()->chainRuleForElementDerivatives( 1, wnum, 1.0, this );
     }
  }
  return ( contr>getNLTolerance() );
}

void Between::finish(){
  double denom=getFinalValue(1);
  if( norm && diffweight ){ 
     df[0] = 1.0 / denom;
     setOutputValue( getFinalValue(0) / denom ); 
     df[1] = -getFinalValue(0) / ( denom*denom );
     mergeFinalDerivatives( df );
  } else if (norm) {
     df[0] = 1.0 / denom; df[1]=0.0;
     setOutputValue( getFinalValue(0) / denom );
     mergeFinalDerivatives( df );
  } else {
     setOutputValue( getFinalValue(0) );
     df[0] = 1.0; df[1]=0.0;
     mergeFinalDerivatives( df );
  }
}

double Between::getCutoff( const double& tol ){
  return std::numeric_limits<double>::max();
} 

}
}<|MERGE_RESOLUTION|>--- conflicted
+++ resolved
@@ -26,24 +26,6 @@
 namespace PLMD {
 namespace vesselbase {
 
-<<<<<<< HEAD
-class Between : public FunctionVessel {
-private:
-  unsigned wnum;
-  bool norm;
-  std::vector<double> df;
-  HistogramBead hist;
-public:
-  static void registerKeywords( Keywords& keys );
-  static void reserveKeyword( Keywords& keys );
-  Between( const VesselOptions& da );
-  std::string function_description();
-  bool calculate();
-  void finish();
-};
-
-=======
->>>>>>> 961ed853
 PLUMED_REGISTER_VESSEL(Between,"BETWEEN")
 
 void Between::registerKeywords( Keywords& keys ){
