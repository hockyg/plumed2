/*
# in this directory only accept tests that test the plumed core
!/.gitignore
!/Makefile
!/README
!/function
!/analysis
!/basic
!/multicolvar
!/secondarystructure
!/trajectories
!/scripts
!/manyrestraints
<<<<<<< HEAD
!/molfile_plugin
=======
!/has-almost

>>>>>>> 4ea94d23
# These files we just want to ignore completely
tmp
report.txt
crystallization<|MERGE_RESOLUTION|>--- conflicted
+++ resolved
@@ -11,12 +11,8 @@
 !/trajectories
 !/scripts
 !/manyrestraints
-<<<<<<< HEAD
 !/molfile_plugin
-=======
 !/has-almost
-
->>>>>>> 4ea94d23
 # These files we just want to ignore completely
 tmp
 report.txt
